--- conflicted
+++ resolved
@@ -6,13 +6,8 @@
 long_description = '...need to add description' 
   
 setup( 
-<<<<<<< HEAD
         name ='al_train', 
         version ='0.5.1', 
-=======
-        name ='altrain', 
-        version ='0.4.4', 
->>>>>>> 2c83af99
         author ='Daniel Weitekamp', 
         author_email ='weitekamp@cmu.edu', 
         url ='https://github.com/apprenticelearner/AL_Train', 
